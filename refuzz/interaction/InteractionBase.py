--- conflicted
+++ resolved
@@ -8,15 +8,10 @@
     def perform(self, channel: ChannelBase):
         pass
 
-<<<<<<< HEAD
-    # @abstractmethod
-    def mutate(self, *args, **kwargs) -> InteractionBase:
-=======
     @abstractmethod
     def mutate(self, mutator):
         pass
 
     @abstractmethod
     def __eq__(self, other: InteractionBase):
->>>>>>> 8c2dba6f
         pass