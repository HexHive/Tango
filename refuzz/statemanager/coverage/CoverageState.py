--- conflicted
+++ resolved
@@ -58,11 +58,7 @@
         return reduce(lambda x,y: x ^ hash(y), self._cov.items(), 0)
 
     def __eq__(self, other):
-<<<<<<< HEAD
-        return self._cov == other._cov
-=======
         return self._cov == other._cov
 
     def __repr__(self):
-        return f'CoverageState({repr(self._cov)})'
->>>>>>> 8c2dba6f
+        return f'CoverageState({repr(self._cov)})'