--- conflicted
+++ resolved
@@ -25,13 +25,7 @@
 
     @property
     def current_state(self) -> CoverageState:
-<<<<<<< HEAD
-        # TODO access shmem region or IPC to get coverage info
         return CoverageState(self._reader.array)
-        pass
-=======
-        return CoverageState(self._reader.array)
->>>>>>> 8c2dba6f
 
     def update_state(self, prev: StateBase, new: StateBase,
             input_gen: Callable[..., InputBase]):
