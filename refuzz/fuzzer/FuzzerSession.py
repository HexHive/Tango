from input         import (InputBase,
                          PreparedInput)
from fuzzer        import FuzzerConfig
from common        import StabilityException
import os
from threading import Timer
from time import sleep

from profiler import ProfileLambda, ProfiledObjects, ProfilingStoppedEvent

class FuzzerSession:
    """
    This class initializes and tracks the global state of the fuzzer.
    """
    def __init__(self, config: FuzzerConfig):
        """
        FuzzerSession initializer.
        Takes the fuzzer configuration, initial seeds, and other parameters as
        arguments.
        Initializes the target and establishes a communication channel.

        :param      config: The fuzzer configuration object
        :type       config: FuzzerConfig
        """

        self._input_gen = config.input_generator
        self._loader = config.loader
        self._sman = config.state_manager
        self._entropy = config.entropy

        ## After this point, the StateManager and StateTracker are both
        #  initialized and should be able to identify states and populate the SM

<<<<<<< HEAD
        # stats stuff
        self._counter = 0
        self._unstable = 0
=======
        # Collecting some stats
        self._unstable = 0
        ProfileLambda("unstable")(lambda: self._unstable)
>>>>>>> 72e9395d

        self._load_seeds()

    def _load_seeds(self):
        """
        Loops over the initial set of seeds to populate the state machine with
        known states.
        """
        for input in self._input_gen.seeds:
            self._sman.reset_state()
            # feed input to target and populate state machine
            self._loader.execute_input(input, self._sman)

    def _loop(self):
        # FIXME is there ever a proper terminating condition for fuzzing?
        while True:
            try:
                cur_state = self._sman.state_tracker.current_state
                input = self._input_gen.generate(cur_state, self._entropy)
                self._loader.execute_input(input, self._sman)
                self._sman.step()
            except StabilityException:
                self._unstable += 1
                self._sman.reset_state()

<<<<<<< HEAD
            self._counter += 1

    def _stats(self, delay):
        while self._working:
            print(f"execs/s {self._counter / delay} cov {len(self._sman._sm._graph.nodes)} unstable {self._unstable}")
            self._counter = 0
            sleep(delay)
=======
    def _stats(self, delay):
        while not ProfilingStoppedEvent.wait(delay):
            for name, obj in ProfiledObjects.items():
                print(f"{name}: {obj.value}", end=' ')
            else:
                print('')
>>>>>>> 72e9395d

    def start(self):
        # reset state after the seed initialization stage
        self._sman.reset_state()
        self._working = True

        delay = 1.0
        Timer(delay, self._stats, (delay,)).start()

        delay = 1.0
        Timer(delay, self._stats, (delay,)).start()

        # launch fuzzing loop
        try:
            self._loop()
        except KeyboardInterrupt as ex:
            self._working = False
            import code
            code.interact(local=locals())
            raise

        # TODO anything else?<|MERGE_RESOLUTION|>--- conflicted
+++ resolved
@@ -31,15 +31,9 @@
         ## After this point, the StateManager and StateTracker are both
         #  initialized and should be able to identify states and populate the SM
 
-<<<<<<< HEAD
-        # stats stuff
-        self._counter = 0
-        self._unstable = 0
-=======
         # Collecting some stats
         self._unstable = 0
         ProfileLambda("unstable")(lambda: self._unstable)
->>>>>>> 72e9395d
 
         self._load_seeds()
 
@@ -65,30 +59,16 @@
                 self._unstable += 1
                 self._sman.reset_state()
 
-<<<<<<< HEAD
-            self._counter += 1
-
-    def _stats(self, delay):
-        while self._working:
-            print(f"execs/s {self._counter / delay} cov {len(self._sman._sm._graph.nodes)} unstable {self._unstable}")
-            self._counter = 0
-            sleep(delay)
-=======
     def _stats(self, delay):
         while not ProfilingStoppedEvent.wait(delay):
             for name, obj in ProfiledObjects.items():
                 print(f"{name}: {obj.value}", end=' ')
             else:
                 print('')
->>>>>>> 72e9395d
 
     def start(self):
         # reset state after the seed initialization stage
         self._sman.reset_state()
-        self._working = True
-
-        delay = 1.0
-        Timer(delay, self._stats, (delay,)).start()
 
         delay = 1.0
         Timer(delay, self._stats, (delay,)).start()
@@ -97,7 +77,7 @@
         try:
             self._loop()
         except KeyboardInterrupt as ex:
-            self._working = False
+            ProfilingStoppedEvent.set()
             import code
             code.interact(local=locals())
             raise
