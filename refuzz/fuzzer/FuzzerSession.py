--- conflicted
+++ resolved
@@ -47,11 +47,8 @@
         # FIXME is there ever a proper terminating condition for fuzzing?
         while True:
             cur_state = self._sman.state_tracker.current_state
-<<<<<<< HEAD
-            # TODO move escapers from state to state tracker/generator
-            # TODO replace its return value from InputBase to TransitionBase
-            input = cur_state.get_escaper()
-            self._loader.execute_input(input, self._loader.channel, self._sman)
+            input = self._input_gen.generate(cur_state, self._entropy)
+            self._loader.execute_input(input, self._sman)
             self._sman.step()
             self._counter += 1
 
@@ -60,17 +57,12 @@
             print(f"execs/s {self._counter / 5.0}")
             self._counter = 0
             sleep(5)
-=======
-            input = self._input_gen.generate(cur_state, self._entropy)
-            self._loader.execute_input(input, self._sman)
-            self._sman.step()
->>>>>>> 8c2dba6f
 
     def start(self):
         # reset state after the seed initialization stage
         self._sman.reset_state()
 
-        # Timer(5.0, self._stats).start()
+        Timer(5.0, self._stats).start()
 
         # launch fuzzing loop
         self._loop()
