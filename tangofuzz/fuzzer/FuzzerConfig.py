--- conflicted
+++ resolved
@@ -123,13 +123,10 @@
         _config = self._config["channel"]
         if not self.use_forkserver:
             if _config["type"] == "tcp":
-<<<<<<< HEAD
                 return TCPChannelFactory(**_config["tcp"], \
-=======
-                return TCPChannelFactory(**_config["tcp"], timescale=self.timescale)
+                    timescale=self.timescale)
             elif _config["type"] == "udp":
                 return UDPChannelFactory(**_config["udp"], \
->>>>>>> 8dd8a274
                     timescale=self.timescale)
             else:
                 raise NotImplemented()
