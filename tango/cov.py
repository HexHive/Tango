from __future__   import annotations
from . import debug, info, warning

from tango.core import (BaseState, BaseTracker, AbstractInput, LambdaProfiler,
    ValueMeanProfiler, CountProfiler, Path, BaseExplorer, BaseExplorerContext,
    LoadableTarget, BaseInput, get_profiler)
from tango.replay import ReplayLoader
from tango.unix import ProcessDriver, ProcessForkDriver, SharedMemoryObject
from tango.webui import WebRenderer, WebDataLoader
from tango.common import ComponentType, ComponentOwner
from tango.exceptions import LoadedException

from matplotlib.figure import Figure
from matplotlib.backends.backend_svg import FigureCanvasSVG
from matplotlib.colors import LogNorm
import seaborn as sns

from abc import ABC, abstractmethod
from typing       import Sequence, Callable, Optional
from collections  import OrderedDict
from functools    import cache, cached_property, partial
from uuid         import uuid4
import ctypes
from ctypes       import pythonapi, memset, memmove, sizeof, CDLL
from ctypes       import (POINTER as P,
                          c_bool as B,
                          c_ubyte as b,
                          c_uint32 as I,
                          c_size_t as S,
                          c_void_p as V,
                          c_char as c,
                          cast as C,
                          c_int,
                          byref, Structure)
import numpy as np
import io
import json
import asyncio
import sys
import os

memcmp = pythonapi.memcmp
memcmp.argtypes = (V, V, S)
memcmp.restype = c_int

__all__ = [
    'FeatureSnapshot', 'FeatureMap', 'CoverageTracker',
    'CoverageDriver', 'CoverageForkDriver', 'CoverageWebRenderer',
    'CoverageWebDataLoader'
]

HAMMING_LUT = np.zeros(256, dtype=np.uint8)
HAMMING_LUT[1] = 1
for i in range(1, 8):
    start = 1 << i
    for k in range(start):
        HAMMING_LUT[start + k] = 1 + HAMMING_LUT[k]

@cache
def _lookup():
    lookup = OrderedDict()
    lookup[0] = 0
    lookup[1] = 1 << 0
    lookup[2] = 1 << 1
    lookup[3] = 1 << 2
    lookup[4] = 1 << 3
    lookup[8] = 1 << 4
    lookup[16] = 1 << 5
    lookup[32] = 1 << 6
    lookup[128] = 1 << 7
    return lookup

@cache
def _count_class_lookup(count):
    res = 0
    for bn, lbl in _lookup().items():
        if count >= bn:
            res = lbl
        else:
            break
    return res

CLASS_LUT = np.zeros(256, dtype=np.uint8)
for i in range(len(CLASS_LUT)):
    CLASS_LUT[i] = _count_class_lookup(i)

class FeatureSnapshot(BaseState):
    __slots__ = (
        '_parent', '_feature_mask', '_feature_count', '_feature_context',
        '_raw_coverage'
    )

    def __init__(self, parent: FeatureSnapshot,
            feature_mask: Sequence, feature_count: int, feature_map: FeatureMap,
            **kwargs):
        super().__init__(**kwargs)
        self._parent = parent
        self._feature_mask = feature_mask
        self._feature_count = feature_count
        self._feature_context = feature_map.clone()
        self._raw_coverage = feature_map._features.clone_object()

    def __eq__(self, other):
        # return hash(self) == hash(other)
        return isinstance(other, FeatureSnapshot) and \
               hash(self) == hash(other) and \
               self._feature_count == other._feature_count
               # np.array_equal(self._feature_mask, other._feature_mask) and \
               # self._feature_context == other._feature_context

    def __repr__(self):
        return f'({self._id}) +{self._feature_count}'

class FeatureMap(ABC):
    def __new__(cls, *args, **kwargs):
        if (bind_lib := kwargs.get('bind_lib')):
            return super(FeatureMap, CFeatureMap).__new__(CFeatureMap)
        else:
            return super(FeatureMap, NPFeatureMap).__new__(NPFeatureMap)

    def __init__(self, features: SharedMemoryObject, **kwargs):
        self._features = features
        self._shared_map = features.object

    @property
    def length(self):
        return self._features.ctype._length_

    @abstractmethod
    def extract(self, *, commit: bool) -> (Sequence, int, int):
        raise NotImplementedError

    @abstractmethod
    def commit(self, feature_mask: Sequence, mask_hash: int):
        raise NotImplementedError

    @abstractmethod
    def revert(self, feature_mask: Sequence, mask_hash: int):
        raise NotImplementedError

    @abstractmethod
    def reset(self, feature_mask: Sequence, mask_hash: int):
        raise NotImplementedError

    @abstractmethod
    def clone(self) -> FeatureMap:
        raise NotImplementedError

    @abstractmethod
    def copy_from(self, other: FeatureMap):
        if self.length != other.length:
            raise RuntimeError("Mismatching coverage map sizes")

    @abstractmethod
    def clear(self):
        raise NotImplementedError

    @abstractmethod
    def __eq__(self, other):
        return isinstance(other, FeatureMap)

class CFeatureMap(FeatureMap):
    def __init__(self, *args, bind_lib, **kwargs):
        super().__init__(*args, **kwargs)
        self._feature_arr = self._features.ctype()
        self.clear()

        self._bind_lib = bind_lib
        self._bind_lib.diff.argtypes = (
            P(b), # global feature map (feature_arr)
            P(b), # local coverage array (coverage_map)
            P(b), # pre-allocated feature_mask output buffer
            S, # common size of the coverage buffers
            P(I), # pre-allocated feature_count output buffer
            P(I), # pre-allocated hash output buffer
            B, # boolean: apply in-place?
        )
        self._bind_lib.diff.restype = B # success?

        self._bind_lib.apply.argtypes = (
            P(b), # global feature map (feature_arr)
            P(b), # feature_mask buffer
            S # common size of the coverage buffers
        )
        self._bind_lib.apply.restype = B # success?

        self._bind_lib.reset.argtypes = (
            P(b), # global feature map (feature_arr)
            P(b), # feature_mask buffer
            S # common size of the coverage buffers
        )
        self._bind_lib.reset.restype = B # success?

    def extract(self, *, commit: bool=False) \
            -> (Sequence, int, int):
        feature_mask = self._features.ctype()
        feature_count = I()
        mask_hash = I()
        coverage_map = self._shared_map
        res = self._bind_lib.diff(self._feature_arr, coverage_map, feature_mask,
            self.length, byref(feature_count), byref(mask_hash), commit)
        return feature_mask, feature_count.value, mask_hash.value

    def commit(self, feature_mask: Sequence, mask_hash: int):
        self._bind_lib.apply(self._feature_arr, feature_mask, self.length)

    def revert(self, feature_mask: Sequence, mask_hash: int):
        self._bind_lib.apply(self._feature_arr, feature_mask, self.length)

    def reset(self, feature_mask: Sequence, mask_hash: int):
        self._bind_lib.reset(self._feature_arr, feature_mask, self.length)

    def clone(self) -> CFeatureMap:
        cpy = self.__class__(self._features, bind_lib=self._bind_lib)
        cpy.copy_from(self)
        return cpy

    def copy_from(self, other: CFeatureMap):
        super().copy_from(other)
        memmove(self._feature_arr, other._feature_arr, self.length)

    def clear(self):
        memset(self._feature_arr, 0, self.length)

    def __eq__(self, other):
        return super().__eq__(other) and \
            memcmp(self._feature_arr, other._feature_arr, self.length) == 0

class NPFeatureMap(FeatureMap):
    def __init__(self, *args, **kwargs):
        super().__init__(*args, **kwargs)
        self._feature_arr = np.zeros(self.length, dtype=np.uint8)
        self.clear()

    def extract(self, *, commit: bool=False) \
            -> (Sequence, int, int):
        coverage_map = np.ctypeslib.as_array(self._shared_map)
        kls_arr = CLASS_LUT[coverage_map]
        feature_mask = (self._feature_arr | kls_arr) ^ self._feature_arr
        feature_count = np.sum(HAMMING_LUT[feature_mask])
        mask_hash = hash(feature_mask.data.tobytes())

        if commit:
            self._feature_arr ^= feature_mask
        return feature_mask, feature_count, mask_hash

    def commit(self, feature_mask: Sequence, mask_hash: int):
        self._feature_arr |= feature_mask

    def revert(self, feature_mask: Sequence, mask_hash: int):
        self._feature_arr ^= feature_mask

    def reset(self, feature_mask: Sequence, mask_hash: int):
        self._feature_arr &= feature_mask

    def clone(self) -> NPFeatureMap:
        cpy = self.__class__(self._features)
        cpy.copy_from(self)
        return cpy

    def copy_from(self, other: NPFeatureMap):
        super().copy_from(other)
        np.copyto(self._feature_arr, other._feature_arr)

    def clear(self):
        self._feature_arr.fill(0)

    def __eq__(self, other):
        return super().__eq__(other) and \
               np.array_equal(self._feature_arr, other._feature_arr)

class CoverageDriver(ProcessDriver,
        capture_paths=('driver.clear_coverage',)):
    @classmethod
    def match_config(cls, config: dict):
        return super().match_config(config) and \
            config['tracker'].get('type') == 'coverage'

    def __init__(self, *, clear_coverage: Optional[bool]=False, **kwargs):
        super().__init__(**kwargs)
        self._clear_cov = clear_coverage

    async def finalize(self, owner: ComponentOwner):
        # WARN this bypasses the expected component hierarchy and would usually
        # result in cyclic dependencies, but since both components are defined
        # and confined within this module, they are expected to be tightly
        # coupled and be aware of this dependency
        self._tracker: CoverageTracker = owner['tracker']
        assert isinstance(self._tracker, CoverageTracker)
        await super().finalize(owner)

    async def execute_input(self, input: AbstractInput):
        try:
            idx = 0
            async for instruction in input:
                idx += 1
                if self._clear_cov:
                    memset(self._tracker._features.object, 0,
                        self._tracker._features.size)
                await instruction.perform(self._channel)
                # we invalidate the current_state cache
                # WARN we use pop with a default value in case the cache is
                # invalidated twice in a row.
                self._tracker.__dict__.pop('current_state', None)
        except Exception as ex:
            raise LoadedException(ex, lambda: input[:idx]) from ex
        finally:
            ValueMeanProfiler("input_len", samples=100)(idx)
            CountProfiler("total_instructions")(idx)

# this class exists only to allow matching with forkserver==true
class CoverageForkDriver(CoverageDriver, ProcessForkDriver):
    pass

class CoverageTracker(BaseTracker,
        capture_components={ComponentType.driver},
        capture_paths=['tracker.native_lib', 'tracker.verify_raw_coverage',
            'tracker.track_heat', 'tracker.use_cmplog']):
    @classmethod
    def match_config(cls, config: dict) -> bool:
        return super().match_config(config) and \
            config['tracker'].get('type') == 'coverage'

    def __init__(self, *, driver: CoverageDriver, native_lib=None,
            verify_raw_coverage: bool=False, track_heat: bool=False,
            use_cmplog: bool=False, **kwargs):
        super().__init__(**kwargs)
        self._driver = driver
        self._verify = verify_raw_coverage
        self._track_heat = track_heat
        self._use_cmplog = use_cmplog

        if native_lib:
            self._bind_lib = CDLL(native_lib)
        elif (lib := os.getenv("TANGO_LIBDIR")):
            self._bind_lib = CDLL(os.path.join(lib, 'tango', 'pyfeaturemap.so'))
        else:
            self._bind_lib = None

        # session-unique shm file
<<<<<<< HEAD
        self._shm_uuid = os.getpid()
=======
        self._shm_uuid = uuid4()
        self._shm_name = f'/tango_cov_{self._shm_uuid}'
        self._shm_size_name = f'/tango_size_{self._shm_uuid}'
        self._shm_pc_name = f'/tango_pc_{self._shm_uuid}'
        self._shm_pc_size_name = f'/tango_pc_size_{self._shm_uuid}'

        # set environment variables and load program with loader
        self._driver._exec_env.env.update({
            'TANGO_COVERAGE': self._shm_name,
            'TANGO_SIZE': self._shm_size_name,
            'TANGO_PC': self._shm_pc_name,
            'TANGO_PC_SIZE': self._shm_pc_size_name
        })

    @classmethod
    def match_config(cls, config: dict) -> bool:
        return super().match_config(config) and \
            config['tracker'].get('type') == 'coverage'
>>>>>>> 719f9e0e

    async def finalize(self, owner: ComponentOwner):
        generator = owner['generator']
        startup = getattr(generator, 'startup_input', None)

        await self._driver.relaunch()
        if startup:
            await self._driver.execute_input(startup)

<<<<<<< HEAD
        self._features = SharedMemoryObject(
            f'/tango_cov_{self._shm_uuid}', lambda s: b * (s // sizeof(b)))
        info(f"Obtained coverage map {self._features._size=}")

        if self._use_cmplog:
            self._cmptbl = CmpLogTables(self._shm_uuid)
=======
        self._reader = CoverageReader(self._shm_name, self._shm_size_name)
        self._pc_reader = CoverageReader(self._shm_pc_name, self._shm_pc_size_name)
>>>>>>> 719f9e0e

        # initialize feature maps
        self._global = FeatureMap(self._features, bind_lib=self._bind_lib)
        self._scratch = FeatureMap(self._features, bind_lib=self._bind_lib)
        self._local = FeatureMap(self._features, bind_lib=self._bind_lib)
        if self._track_heat:
            self._differential = FeatureMap(self._features,
                                            bind_lib=self._bind_lib)
            self._diff_state = None
<<<<<<< HEAD
            self._feature_heat = np.zeros(self._differential.length, dtype=int)
=======
            self._feature_heat = np.zeros(self._reader.length, dtype=int)
            self._pc_dict = {}
>>>>>>> 719f9e0e

        self._local_state = None
        self._current_state = None
        # the update creates a new initial _current_state
        self.update_state(None, input=None)
        self._entry_state = self._current_state

        await super().finalize(owner)

        # initialize local map and local state
        self.reset_state(self._current_state)

        LambdaProfiler('global_cov')(lambda: sum(
            map(lambda x: x._feature_count,
                filter(lambda x: x != self._entry_state,
                    self._state_graph.nodes
                )
            )
        ))

    @property
    def entry_state(self) -> FeatureSnapshot:
        return self._entry_state

    @cached_property
    def current_state(self) -> FeatureSnapshot:
        return self.peek(self._current_state, update_cache=False)

    def extract_snapshot(self, feature_map: FeatureMap,
            parent_state: FeatureSnapshot, *, commit: bool=True,
            allow_empty: bool=False, **kwargs) -> FeatureSnapshot:
        feature_mask, feature_count, mask_hash = feature_map.extract(commit=False)
        if feature_count or allow_empty:
            state = FeatureSnapshot(
                parent_state, feature_mask, feature_count, feature_map,
                tracker=self, state_hash=mask_hash, **kwargs)
            if commit:
                feature_map.commit(feature_mask, mask_hash)
            return state

    def update_state(self, source: FeatureSnapshot, /, *, input: AbstractInput,
            exc: Exception=None, peek_result: Optional[FeatureSnapshot]=None) \
            -> FeatureSnapshot:
        source = super().update_state(source, input=input, exc=exc,
                peek_result=peek_result)
        if not exc:
            if peek_result is None:
                next_state = self.extract_snapshot(self._global,
                    parent_state=source, allow_empty=source is None)
            else:
                # if peek_result was specified, we can skip the recalculation
                next_state = peek_result
                self._global.copy_from(next_state._feature_context)
                # we un-revert the bitmaps to obtain the actual global context
                self._global.revert(next_state._feature_mask, next_state._hash)

            if not next_state:
                next_state = source
            self._current_state = next_state

            # update local coverage
            self._update_local()
            # TODO at the end, clear TORCs so that they remain attributable to
            #   the last input
            return next_state
        else:
            if source:
                self._global.revert(source._feature_mask, source._hash)
            return source

    def peek(self,
            default_source: FeatureSnapshot=None,
            expected_destination: FeatureSnapshot=None,
            **kwargs) -> FeatureSnapshot:
        fmap = self._scratch
        if expected_destination:
            # when the destination is not None, we use its `context_map` as a
            # basis for calculating the coverage delta
            fmap.copy_from(expected_destination._feature_context)
            parent = expected_destination._parent
        else:
            fmap.copy_from(self._global)
            parent = default_source

        next_state = self.extract_snapshot(fmap, parent, commit=False,
            allow_empty=parent is None, **kwargs)
        if not next_state:
            next_state = FeatureSnapshot(parent, default_source._feature_mask,
                default_source._feature_count, default_source._feature_context,
                tracker=self, state_hash=hash(default_source), **kwargs)
        return next_state

    def reset_state(self, state: FeatureSnapshot):
        super().reset_state(state)
        self._current_state = state

        if self._verify:
            real_cov = np.asarray(self._features.object)
            state_cov = np.asarray(state._raw_coverage)
            if not np.array_equal(real_cov, state_cov):
                raise RuntimeError("State coverage did not match actual map.")

        # reset local maps
        self._local.clear()
        self.extract_snapshot(  # initialize the state of the local feature map
            self._local, None, update_cache=False)
        self._local_state = None
        if self._track_heat:
            self._differential.clear()
            self.extract_snapshot(
                self._differential, None, update_cache=False)
            self._diff_state = None
        # update the local maps with the latest coverage readings
        self._update_local()

    def _update_local(self):
        self._local_state = self.extract_snapshot(
            self._local, self._local_state,
            allow_empty=True, update_cache=False)
        if self._track_heat:
            self._diff_state = self.extract_snapshot(
                self._differential, self._diff_state,
                allow_empty=True, update_cache=False, commit=False)
            feature_mask = np.asarray(self._diff_state._feature_mask)
            hot_features, = feature_mask.nonzero()
            # FIXME check how often this is empty...
            self._feature_heat[hot_features] += 1
            for idx in hot_features:
                pointer_sz = 8
                pc_idx = pointer_sz * idx
                bytes_list = [self._pc_reader.array[pc_idx + x] for x in \
                                                            range(pointer_sz)]
                bytes_list.reverse()
                bytes_object = bytes(bytes_list)
                hex_string = "0x" + bytes_object.hex()
                self._pc_dict[idx] = hex_string

class CoverageReplayLoader(ReplayLoader,
        capture_components={'driver', 'tracker'},
        capture_paths=('loader.restore_cov_map',)):
    @classmethod
    def match_config(cls, config: dict) -> bool:
        return super().match_config(config) and \
            config['tracker'].get('type') == 'coverage'

    def __init__(self, *, driver: CoverageDriver, tracker: CoverageTracker,
            restore_cov_map: bool=True, **kwargs):
        super().__init__(driver=driver, tracker=tracker, **kwargs)
        self._restore = restore_cov_map

    async def apply_transition(self, transition: Transition,
            current_state: FeatureSnapshot, **kwargs) -> FeatureSnapshot:
        _, dst, _ = transition
        if self._restore and dst._parent:
            # inject the coverage map context of the expected dst
            self._tracker._features.write_object(dst._parent._raw_coverage)

        state = await super().apply_transition(transition, current_state,
            **kwargs)
        return state

class CoverageExplorer(BaseExplorer,
        capture_components={'tracker'}):
    @classmethod
    def match_config(cls, config: dict) -> bool:
        return super().match_config(config) and \
            config['tracker'].get('type') == 'coverage'

    def __init__(self, *, tracker: CoverageTracker, **kwargs):
        super().__init__(tracker=tracker, **kwargs)

    def get_context_input(self, input: BaseInput, **kwargs) -> BaseExplorerContext:
        return CoverageExplorerContext(input, explorer=self, **kwargs)

    async def _minimize_transition(self, state_or_path: LoadableTarget,
            dst: FeatureSnapshot, input: BaseInput) -> BaseInput:
        try:
            inp = await super()._minimize_transition(state_or_path, dst, input)
        finally:
            # The state was initially found using a non-minimized path, which,
            # despite yielding the same feature set, could have a different
            # coverage map (features are bins). To force the state to be
            # updated, we delete it from the state cache.
            FeatureSnapshot.invalidate(dst)
        return inp

class CoverageExplorerContext(BaseExplorerContext):
    async def _handle_update(self,
            updated, unseen,
            last_state, new_state, current_input):
        current_state, breadcrumbs = await super()._handle_update(
            updated, unseen,
            last_state, new_state, current_input)

class CoverageWebRenderer(WebRenderer,
        capture_components=('tracker',)):
    @classmethod
    def match_config(cls, config: dict) -> bool:
        return config['tracker'].get('type') == 'coverage'

    def __init__(self, *args, tracker: CoverageTracker, **kwargs):
        super().__init__(*args, **kwargs)
        self._tracker = tracker

    def get_webui_factory(self):
        return partial(CoverageWebDataLoader, tracker=self._tracker,
                       **self._webui_kwargs)

class CoverageWebDataLoader(WebDataLoader):
    def __init__(self, *args, tracker: CoverageTracker,
            draw_graph: bool=True, draw_heatmap: bool=False,
            stats_update_period: float=1, **kwargs):
        self._tracker = tracker
        tmp = []
        if draw_heatmap and tracker._track_heat and stats_update_period >= 0:
            draw_graph = False
            tmp.append(asyncio.create_task(
                    get_profiler('perform_instruction').listener(
                        period=stats_update_period)(self.update_heatmap)))

        super().__init__(*args, draw_graph=draw_graph,
                         stats_update_period=stats_update_period, **kwargs)

        self.tasks.extend(tmp)

    def draw_heatmap(self, array):
        # Filter out low-frequency regions
        threshold = 0.01 * np.max(array)
        filtered_array = array[array >= threshold]

        # Desired fixed-size 2-D grid shape
        grid_shape = (10, 10)

        # Calculate the number of elements to group for averaging
        group_size = int(np.ceil(len(filtered_array) / (grid_shape[0] * grid_shape[1])))

        # Reshape the 1-D array into groups
        padded_array = np.pad(filtered_array, (0, group_size * grid_shape[0] * grid_shape[1] - len(filtered_array)), mode='constant')
        grouped_array = np.reshape(padded_array, (-1, group_size))

        # Calculate the average of grouped elements
        averaged_array = np.mean(grouped_array, axis=1)

        # Reshape the averaged array into the fixed-size 2-D grid
        rescaled_array = np.reshape(averaged_array, grid_shape)

        # Set minimum value to a small positive number to avoid issues with log scale
        min_value = np.min(rescaled_array[rescaled_array > 0], initial=1)
        rescaled_array[rescaled_array == 0] = min_value

        # Plot the heatmap
        fig = Figure(figsize=(8, 6))
        ax = fig.add_subplot(111)
        im = ax.imshow(rescaled_array, cmap='viridis', interpolation='bicubic', aspect='auto', norm=LogNorm())
        ax.set_title('Code Region Execution Frequency Heatmap')
        fig.colorbar(im, ax=ax, label='Execution Frequency')

        # Create a buffer to store the SVG data
        svg_buffer = io.StringIO()

        # Create a canvas object and save the figure to the buffer
        canvas = FigureCanvasSVG(fig)
        canvas.print_figure(svg_buffer)

        # Get the SVG string from the buffer
        svg_string = svg_buffer.getvalue()

        # Close the buffer
        svg_buffer.close()
        return svg_string

    async def update_heatmap(self, *args, ret=None, **kwargs):
        array = self._tracker._feature_heat
        if not array.size:
            return
        svg = self.draw_heatmap(array)
        msg = json.dumps({
            'cmd': 'update_painting',
            'items': {
                'svg': svg
            }
        })
        await self._ws.send_str(msg)

class CmpLogTables:
    def __init__(self, uuid):
        self.TORC1 = SharedMemoryObject(
            f'/tango_torc1_{uuid}',
            lambda s: self.get_table_type(ctypes.c_uint8))
        self.TORC2 = SharedMemoryObject(
            f'/tango_torc2_{uuid}',
            lambda s: self.get_table_type(ctypes.c_uint16))
        self.TORC4 = SharedMemoryObject(
            f'/tango_torc4_{uuid}',
            lambda s: self.get_table_type(ctypes.c_uint32))
        self.TORC8 = SharedMemoryObject(
            f'/tango_torc8_{uuid}',
            lambda s: self.get_table_type(ctypes.c_uint64))

    @staticmethod
    def get_table_type(dtype, capacity=1024):
        class Pair(Structure):
            _fields_ = (
                ('Arg1', dtype),
                ('Arg2', dtype),
            )
        class TableOfRecentCompares(Structure):
            _fields_ = (
                ('Length', S),
                ('Idx', S),
                ('Table', Pair * capacity),
            )
        return TableOfRecentCompares<|MERGE_RESOLUTION|>--- conflicted
+++ resolved
@@ -3,7 +3,7 @@
 
 from tango.core import (BaseState, BaseTracker, AbstractInput, LambdaProfiler,
     ValueMeanProfiler, CountProfiler, Path, BaseExplorer, BaseExplorerContext,
-    LoadableTarget, BaseInput, get_profiler)
+    LoadableTarget, BaseInput, get_profiler, get_current_session)
 from tango.replay import ReplayLoader
 from tango.unix import ProcessDriver, ProcessForkDriver, SharedMemoryObject
 from tango.webui import WebRenderer, WebDataLoader
@@ -38,6 +38,7 @@
 import asyncio
 import sys
 import os
+import signal
 
 memcmp = pythonapi.memcmp
 memcmp.argtypes = (V, V, S)
@@ -315,13 +316,14 @@
 class CoverageTracker(BaseTracker,
         capture_components={ComponentType.driver},
         capture_paths=['tracker.native_lib', 'tracker.verify_raw_coverage',
-            'tracker.track_heat', 'tracker.use_cmplog']):
+            'tracker.track_heat', 'tracker.use_cmplog', 'fuzzer.work_dir']):
     @classmethod
     def match_config(cls, config: dict) -> bool:
         return super().match_config(config) and \
             config['tracker'].get('type') == 'coverage'
 
-    def __init__(self, *, driver: CoverageDriver, native_lib=None,
+    def __init__(self, *, driver: CoverageDriver, work_dir: str,
+            native_lib=None,
             verify_raw_coverage: bool=False, track_heat: bool=False,
             use_cmplog: bool=False, **kwargs):
         super().__init__(**kwargs)
@@ -329,6 +331,7 @@
         self._verify = verify_raw_coverage
         self._track_heat = track_heat
         self._use_cmplog = use_cmplog
+        self._work_dir = work_dir
 
         if native_lib:
             self._bind_lib = CDLL(native_lib)
@@ -338,28 +341,14 @@
             self._bind_lib = None
 
         # session-unique shm file
-<<<<<<< HEAD
         self._shm_uuid = os.getpid()
-=======
-        self._shm_uuid = uuid4()
-        self._shm_name = f'/tango_cov_{self._shm_uuid}'
-        self._shm_size_name = f'/tango_size_{self._shm_uuid}'
-        self._shm_pc_name = f'/tango_pc_{self._shm_uuid}'
-        self._shm_pc_size_name = f'/tango_pc_size_{self._shm_uuid}'
-
-        # set environment variables and load program with loader
-        self._driver._exec_env.env.update({
-            'TANGO_COVERAGE': self._shm_name,
-            'TANGO_SIZE': self._shm_size_name,
-            'TANGO_PC': self._shm_pc_name,
-            'TANGO_PC_SIZE': self._shm_pc_size_name
-        })
-
-    @classmethod
-    def match_config(cls, config: dict) -> bool:
-        return super().match_config(config) and \
-            config['tracker'].get('type') == 'coverage'
->>>>>>> 719f9e0e
+
+    async def initialize(self):
+        await super().initialize()
+        if self._track_heat:
+            session = get_current_session()
+            loop = session.loop
+            loop.add_signal_handler(signal.SIGUSR1, self._dump_pcs, session.id)
 
     async def finalize(self, owner: ComponentOwner):
         generator = owner['generator']
@@ -369,17 +358,14 @@
         if startup:
             await self._driver.execute_input(startup)
 
-<<<<<<< HEAD
         self._features = SharedMemoryObject(
             f'/tango_cov_{self._shm_uuid}', lambda s: b * (s // sizeof(b)))
         info(f"Obtained coverage map {self._features._size=}")
+        self._pc = SharedMemoryObject(
+            f'/tango_pc_{self._shm_uuid}', lambda s: S * (s // sizeof(S)))
 
         if self._use_cmplog:
             self._cmptbl = CmpLogTables(self._shm_uuid)
-=======
-        self._reader = CoverageReader(self._shm_name, self._shm_size_name)
-        self._pc_reader = CoverageReader(self._shm_pc_name, self._shm_pc_size_name)
->>>>>>> 719f9e0e
 
         # initialize feature maps
         self._global = FeatureMap(self._features, bind_lib=self._bind_lib)
@@ -389,12 +375,7 @@
             self._differential = FeatureMap(self._features,
                                             bind_lib=self._bind_lib)
             self._diff_state = None
-<<<<<<< HEAD
             self._feature_heat = np.zeros(self._differential.length, dtype=int)
-=======
-            self._feature_heat = np.zeros(self._reader.length, dtype=int)
-            self._pc_dict = {}
->>>>>>> 719f9e0e
 
         self._local_state = None
         self._current_state = None
@@ -414,6 +395,17 @@
                 )
             )
         ))
+
+    def _dump_pcs(self, sid):
+        cov_idx, = self._feature_heat.nonzero()
+        cov_arr = self._feature_heat[cov_idx]
+        pc_arr = np.asarray(self._pc.object, dtype=int)[cov_idx]
+        fpath = os.path.join(self._work_dir, f'cov_pc_{sid}.txt')
+        with open(fpath, "wt") as file:
+            file.write("idx\tcnt\tpc\n")
+            for idx, cnt, pc in zip(cov_idx, cov_arr, pc_arr):
+                row = f'{idx:6}\t{cnt:6}\t0x{pc:016X}\n'
+                file.write(row)
 
     @property
     def entry_state(self) -> FeatureSnapshot:
@@ -522,15 +514,6 @@
             hot_features, = feature_mask.nonzero()
             # FIXME check how often this is empty...
             self._feature_heat[hot_features] += 1
-            for idx in hot_features:
-                pointer_sz = 8
-                pc_idx = pointer_sz * idx
-                bytes_list = [self._pc_reader.array[pc_idx + x] for x in \
-                                                            range(pointer_sz)]
-                bytes_list.reverse()
-                bytes_object = bytes(bytes_list)
-                hex_string = "0x" + bytes_object.hex()
-                self._pc_dict[idx] = hex_string
 
 class CoverageReplayLoader(ReplayLoader,
         capture_components={'driver', 'tracker'},
