from __future__   import annotations
from . import debug, info, warning

from tango.core import (BaseState, BaseTracker, AbstractInput, LambdaProfiler,
    ValueMeanProfiler, CountProfiler, Path, BaseExplorer, BaseExplorerContext,
<<<<<<< HEAD
    LoadableTarget, BaseInput, get_profiler, get_current_session)
=======
    LoadableTarget, BaseInput, get_profiler, TransmitInstruction,
    PreparedInput)
>>>>>>> 015ab5ed
from tango.replay import ReplayLoader
from tango.unix import ProcessDriver, ProcessForkDriver, SharedMemoryObject
from tango.webui import WebRenderer, WebDataLoader
from tango.common import ComponentType, ComponentOwner
from tango.exceptions import LoadedException, StabilityException

from matplotlib.figure import Figure
from matplotlib.backends.backend_svg import FigureCanvasSVG
from matplotlib.colors import LogNorm
import seaborn as sns

from abc import ABC, abstractmethod
from typing       import Sequence, Callable, Optional
from collections  import OrderedDict
from functools    import cache, cached_property, partial
from uuid         import uuid4
import ctypes
from ctypes       import pythonapi, memset, memmove, sizeof, CDLL
from ctypes       import (POINTER as P,
                          c_bool as B,
                          c_ubyte as b,
                          c_uint32 as I,
                          c_size_t as S,
                          c_void_p as V,
                          c_char as c,
                          cast as C,
                          c_int,
                          byref, Structure)
import numpy as np
import io
import json
import asyncio
import sys
import os
<<<<<<< HEAD
import signal
=======
import bisect
>>>>>>> 015ab5ed

memcmp = pythonapi.memcmp
memcmp.argtypes = (V, V, S)
memcmp.restype = c_int

__all__ = [
    'FeatureSnapshot', 'FeatureMap', 'CoverageTracker',
    'CoverageDriver', 'CoverageForkDriver', 'CoverageWebRenderer',
    'CoverageWebDataLoader'
]

HAMMING_LUT = np.zeros(256, dtype=np.uint8)
HAMMING_LUT[1] = 1
for i in range(1, 8):
    start = 1 << i
    for k in range(start):
        HAMMING_LUT[start + k] = 1 + HAMMING_LUT[k]

@cache
def _lookup():
    lookup = OrderedDict()
    lookup[0] = 0
    lookup[1] = 1 << 0
    lookup[2] = 1 << 1
    lookup[3] = 1 << 2
    lookup[4] = 1 << 3
    lookup[8] = 1 << 4
    lookup[16] = 1 << 5
    lookup[32] = 1 << 6
    lookup[128] = 1 << 7
    return lookup

@cache
def _count_class_lookup(count):
    res = 0
    for bn, lbl in _lookup().items():
        if count >= bn:
            res = lbl
        else:
            break
    return res

CLASS_LUT = np.zeros(256, dtype=np.uint8)
for i in range(len(CLASS_LUT)):
    CLASS_LUT[i] = _count_class_lookup(i)

class FeatureSnapshot(BaseState):
    __slots__ = (
        '_parent', '_feature_mask', '_feature_count', '_feature_context',
        '_raw_coverage'
    )

    def __init__(self, parent: FeatureSnapshot,
            feature_mask: Sequence, feature_count: int, feature_map: FeatureMap,
            **kwargs):
        super().__init__(**kwargs)
        self._parent = parent
        self._feature_mask = feature_mask
        self._feature_count = feature_count
        self._feature_context = feature_map.clone()
        self._raw_coverage = feature_map._features.clone_object()

    def __eq__(self, other):
        # return hash(self) == hash(other)
        return isinstance(other, FeatureSnapshot) and \
               hash(self) == hash(other) and \
               self._feature_count == other._feature_count
               # np.array_equal(self._feature_mask, other._feature_mask) and \
               # self._feature_context == other._feature_context

    def __repr__(self):
        return f'({self._id}) +{self._feature_count}'

class FeatureMap(ABC):
    def __new__(cls, *args, **kwargs):
        if (bind_lib := kwargs.get('bind_lib')):
            return super(FeatureMap, CFeatureMap).__new__(CFeatureMap)
        else:
            return super(FeatureMap, NPFeatureMap).__new__(NPFeatureMap)

    def __init__(self, features: SharedMemoryObject, **kwargs):
        self._features = features
        self._shared_map = features.object

    @property
    def length(self):
        return self._features.ctype._length_

    @abstractmethod
    def extract(self, *, commit: bool) -> (Sequence, int, int):
        raise NotImplementedError

    @abstractmethod
    def commit(self, feature_mask: Sequence, mask_hash: int):
        raise NotImplementedError

    @abstractmethod
    def revert(self, feature_mask: Sequence, mask_hash: int):
        raise NotImplementedError

    @abstractmethod
    def reset(self, feature_mask: Sequence, mask_hash: int):
        raise NotImplementedError

    @abstractmethod
    def clone(self) -> FeatureMap:
        raise NotImplementedError

    @abstractmethod
    def copy_from(self, other: FeatureMap):
        if self.length != other.length:
            raise RuntimeError("Mismatching coverage map sizes")

    @abstractmethod
    def clear(self):
        raise NotImplementedError

    @abstractmethod
    def __eq__(self, other):
        return isinstance(other, FeatureMap)

class CFeatureMap(FeatureMap):
    def __init__(self, *args, bind_lib, **kwargs):
        super().__init__(*args, **kwargs)
        self._feature_arr = self._features.ctype()
        self.clear()

        self._bind_lib = bind_lib
        self._bind_lib.diff.argtypes = (
            P(b), # global feature map (feature_arr)
            P(b), # local coverage array (coverage_map)
            P(b), # pre-allocated feature_mask output buffer
            S, # common size of the coverage buffers
            P(I), # pre-allocated feature_count output buffer
            P(I), # pre-allocated hash output buffer
            B, # boolean: apply in-place?
        )
        self._bind_lib.diff.restype = B # success?

        self._bind_lib.apply.argtypes = (
            P(b), # global feature map (feature_arr)
            P(b), # feature_mask buffer
            S # common size of the coverage buffers
        )
        self._bind_lib.apply.restype = B # success?

        self._bind_lib.reset.argtypes = (
            P(b), # global feature map (feature_arr)
            P(b), # feature_mask buffer
            S # common size of the coverage buffers
        )
        self._bind_lib.reset.restype = B # success?

    def extract(self, *, commit: bool=False) \
            -> (Sequence, int, int):
        feature_mask = self._features.ctype()
        feature_count = I()
        mask_hash = I()
        coverage_map = self._shared_map
        res = self._bind_lib.diff(self._feature_arr, coverage_map, feature_mask,
            self.length, byref(feature_count), byref(mask_hash), commit)
        return feature_mask, feature_count.value, mask_hash.value

    def commit(self, feature_mask: Sequence, mask_hash: int):
        self._bind_lib.apply(self._feature_arr, feature_mask, self.length)

    def revert(self, feature_mask: Sequence, mask_hash: int):
        self._bind_lib.apply(self._feature_arr, feature_mask, self.length)

    def reset(self, feature_mask: Sequence, mask_hash: int):
        self._bind_lib.reset(self._feature_arr, feature_mask, self.length)

    def clone(self) -> CFeatureMap:
        cpy = self.__class__(self._features, bind_lib=self._bind_lib)
        cpy.copy_from(self)
        return cpy

    def copy_from(self, other: CFeatureMap):
        super().copy_from(other)
        memmove(self._feature_arr, other._feature_arr, self.length)

    def clear(self):
        memset(self._feature_arr, 0, self.length)

    def __eq__(self, other):
        return super().__eq__(other) and \
            memcmp(self._feature_arr, other._feature_arr, self.length) == 0

class NPFeatureMap(FeatureMap):
    def __init__(self, *args, **kwargs):
        super().__init__(*args, **kwargs)
        self._feature_arr = np.zeros(self.length, dtype=np.uint8)
        self.clear()

    def extract(self, *, commit: bool=False) \
            -> (Sequence, int, int):
        coverage_map = np.ctypeslib.as_array(self._shared_map)
        kls_arr = CLASS_LUT[coverage_map]
        feature_mask = (self._feature_arr | kls_arr) ^ self._feature_arr
        feature_count = np.sum(HAMMING_LUT[feature_mask])
        mask_hash = hash(feature_mask.data.tobytes())

        if commit:
            self._feature_arr ^= feature_mask
        return feature_mask, feature_count, mask_hash

    def commit(self, feature_mask: Sequence, mask_hash: int):
        self._feature_arr |= feature_mask

    def revert(self, feature_mask: Sequence, mask_hash: int):
        self._feature_arr ^= feature_mask

    def reset(self, feature_mask: Sequence, mask_hash: int):
        self._feature_arr &= feature_mask

    def clone(self) -> NPFeatureMap:
        cpy = self.__class__(self._features)
        cpy.copy_from(self)
        return cpy

    def copy_from(self, other: NPFeatureMap):
        super().copy_from(other)
        np.copyto(self._feature_arr, other._feature_arr)

    def clear(self):
        self._feature_arr.fill(0)

    def __eq__(self, other):
        return super().__eq__(other) and \
               np.array_equal(self._feature_arr, other._feature_arr)

class CoverageDriver(ProcessDriver,
        capture_paths=('driver.clear_coverage',)):
    @classmethod
    def match_config(cls, config: dict):
        return super().match_config(config) and \
            config['tracker'].get('type') == 'coverage'

    def __init__(self, *, clear_coverage: Optional[bool]=False, **kwargs):
        super().__init__(**kwargs)
        self._clear_cov = clear_coverage

    async def finalize(self, owner: ComponentOwner):
        # WARN this bypasses the expected component hierarchy and would usually
        # result in cyclic dependencies, but since both components are defined
        # and confined within this module, they are expected to be tightly
        # coupled and be aware of this dependency
        self._tracker: CoverageTracker = owner['tracker']
        assert isinstance(self._tracker, CoverageTracker)
        await super().finalize(owner)

    async def execute_input(self, input: AbstractInput):
        try:
            idx = 0
            async for instruction in input:
                idx += 1
                if self._clear_cov:
                    memset(self._tracker._features.object, 0,
                        self._tracker._features.size)
                await instruction.perform(self._channel)
                # we invalidate the current_state cache
                # WARN we use pop with a default value in case the cache is
                # invalidated twice in a row.
                self._tracker.__dict__.pop('current_state', None)
        except Exception as ex:
            raise LoadedException(ex, lambda: input[:idx]) from ex
        finally:
            ValueMeanProfiler("input_len", samples=100)(idx)
            CountProfiler("total_instructions")(idx)

# this class exists only to allow matching with forkserver==true
class CoverageForkDriver(CoverageDriver, ProcessForkDriver):
    pass

class CoverageTracker(BaseTracker,
        capture_components={ComponentType.driver},
        capture_paths=['tracker.native_lib', 'tracker.verify_raw_coverage',
            'tracker.track_heat', 'tracker.use_cmplog', 'fuzzer.work_dir']):
    @classmethod
    def match_config(cls, config: dict) -> bool:
        return super().match_config(config) and \
            config['tracker'].get('type') == 'coverage'

    def __init__(self, *, driver: CoverageDriver, work_dir: str,
            native_lib=None,
            verify_raw_coverage: bool=False, track_heat: bool=False,
            use_cmplog: bool=False, **kwargs):
        super().__init__(**kwargs)
        self._driver = driver
        self._verify = verify_raw_coverage
        self._track_heat = track_heat
        self._use_cmplog = use_cmplog
        self._work_dir = work_dir

        if native_lib:
            self._bind_lib = CDLL(native_lib)
        elif (lib := os.getenv("TANGO_LIBDIR")):
            self._bind_lib = CDLL(os.path.join(lib, 'tango', 'pyfeaturemap.so'))
        else:
            self._bind_lib = None

        # session-unique shm file
        self._shm_uuid = os.getpid()

    async def initialize(self):
        await super().initialize()
        if self._track_heat:
            session = get_current_session()
            loop = session.loop
            loop.add_signal_handler(signal.SIGUSR1, self._dump_pcs, session.id)

    async def finalize(self, owner: ComponentOwner):
        generator = owner['generator']
        startup = getattr(generator, 'startup_input', None)

        await self._driver.relaunch()
        if startup:
            await self._driver.execute_input(startup)

        self._features = SharedMemoryObject(
            f'/tango_cov_{self._shm_uuid}', lambda s: b * (s // sizeof(b)))
        info(f"Obtained coverage map {self._features._size=}")
        self._pc = SharedMemoryObject(
            f'/tango_pc_{self._shm_uuid}', lambda s: S * (s // sizeof(S)))

        if self._use_cmplog:
            self._cmplog = CmpLogTables(self._shm_uuid)

        # initialize feature maps
        self._global = FeatureMap(self._features, bind_lib=self._bind_lib)
        self._scratch = FeatureMap(self._features, bind_lib=self._bind_lib)
        self._local = FeatureMap(self._features, bind_lib=self._bind_lib)
        if self._track_heat:
            self._differential = FeatureMap(self._features,
                                            bind_lib=self._bind_lib)
            self._diff_state = None
            self._feature_heat = np.zeros(self._differential.length, dtype=int)

        self._local_state = None
        self._current_state = None
        # the update creates a new initial _current_state
        self.update_state(None, input=None)
        self._entry_state = self._current_state

        await super().finalize(owner)

        # initialize local map and local state
        self.reset_state(self._current_state)

        LambdaProfiler('global_cov')(lambda: sum(
            map(lambda x: x._feature_count,
                filter(lambda x: x != self._entry_state,
                    self._state_graph.nodes
                )
            )
        ))

    def _dump_pcs(self, sid):
        cov_idx, = self._feature_heat.nonzero()
        cov_arr = self._feature_heat[cov_idx]
        pc_arr = np.asarray(self._pc.object, dtype=int)[cov_idx]
        fpath = os.path.join(self._work_dir, f'cov_pc_{sid}.txt')
        with open(fpath, "wt") as file:
            file.write("idx\tcnt\tpc\n")
            for idx, cnt, pc in zip(cov_idx, cov_arr, pc_arr):
                row = f'{idx:6}\t{cnt:6}\t0x{pc:016X}\n'
                file.write(row)

    @property
    def entry_state(self) -> FeatureSnapshot:
        return self._entry_state

    @cached_property
    def current_state(self) -> FeatureSnapshot:
        return self.peek(self._current_state, update_cache=False)

    def extract_snapshot(self, feature_map: FeatureMap,
            parent_state: FeatureSnapshot, *, commit: bool=True,
            allow_empty: bool=False, **kwargs) -> FeatureSnapshot:
        feature_mask, feature_count, mask_hash = feature_map.extract(commit=False)
        if feature_count or allow_empty:
            state = FeatureSnapshot(
                parent_state, feature_mask, feature_count, feature_map,
                tracker=self, state_hash=mask_hash, **kwargs)
            if commit:
                feature_map.commit(feature_mask, mask_hash)
            return state

    def update_state(self, source: FeatureSnapshot, /, *, input: AbstractInput,
            exc: Exception=None, peek_result: Optional[FeatureSnapshot]=None) \
            -> FeatureSnapshot:
        source = super().update_state(source, input=input, exc=exc,
                peek_result=peek_result)
        if not exc:
            if peek_result is None:
                next_state = self.extract_snapshot(self._global,
                    parent_state=source, allow_empty=source is None)
            else:
                # if peek_result was specified, we can skip the recalculation
                next_state = peek_result
                self._global.copy_from(next_state._feature_context)
                # we un-revert the bitmaps to obtain the actual global context
                self._global.revert(next_state._feature_mask, next_state._hash)

            if not next_state:
                next_state = source
            self._current_state = next_state

            # update local coverage
            self._update_local()

            # at the end, clear TORCs so that they remain attributable to
            #   the last input
            if self._use_cmplog:
                for torc in self._cmplog.torcs:
                    torc.object.LastIdx = torc.object.Length = 0

            return next_state
        else:
            if source:
                self._global.revert(source._feature_mask, source._hash)
            return source

    def peek(self,
            default_source: FeatureSnapshot=None,
            expected_destination: FeatureSnapshot=None,
            **kwargs) -> FeatureSnapshot:
        fmap = self._scratch
        if expected_destination:
            # when the destination is not None, we use its `context_map` as a
            # basis for calculating the coverage delta
            fmap.copy_from(expected_destination._feature_context)
            parent = expected_destination._parent
        else:
            fmap.copy_from(self._global)
            parent = default_source

        next_state = self.extract_snapshot(fmap, parent, commit=False,
            allow_empty=parent is None, **kwargs)
        if not next_state:
            next_state = FeatureSnapshot(parent, default_source._feature_mask,
                default_source._feature_count, default_source._feature_context,
                tracker=self, state_hash=hash(default_source), **kwargs)
        return next_state

    def reset_state(self, state: FeatureSnapshot):
        super().reset_state(state)
        self._current_state = state

        if self._verify:
            real_cov = np.asarray(self._features.object)
            state_cov = np.asarray(state._raw_coverage)
            if not np.array_equal(real_cov, state_cov):
                raise RuntimeError("State coverage did not match actual map.")

        # reset local maps
        self._local.clear()
        self.extract_snapshot(  # initialize the state of the local feature map
            self._local, None, update_cache=False)
        self._local_state = None
        if self._track_heat:
            self._differential.clear()
            self.extract_snapshot(
                self._differential, None, update_cache=False)
            self._diff_state = None
        # update the local maps with the latest coverage readings
        self._update_local()

        if self._use_cmplog:
            for torc in self._cmplog.torcs:
                torc.object.LastIdx = torc.object.Length = 0

    def _update_local(self):
        self._local_state = self.extract_snapshot(
            self._local, self._local_state,
            allow_empty=True, update_cache=False)
        if self._track_heat:
            self._diff_state = self.extract_snapshot(
                self._differential, self._diff_state,
                allow_empty=True, update_cache=False, commit=False)
            feature_mask = np.asarray(self._diff_state._feature_mask)
            hot_features, = feature_mask.nonzero()
            # FIXME check how often this is empty...
            self._feature_heat[hot_features] += 1

class CoverageReplayLoader(ReplayLoader,
        capture_components={'driver', 'tracker'},
        capture_paths=('loader.restore_cov_map',)):
    @classmethod
    def match_config(cls, config: dict) -> bool:
        return super().match_config(config) and \
            config['tracker'].get('type') == 'coverage'

    def __init__(self, *, driver: CoverageDriver, tracker: CoverageTracker,
            restore_cov_map: bool=True, **kwargs):
        super().__init__(driver=driver, tracker=tracker, **kwargs)
        self._restore = restore_cov_map

    async def apply_transition(self, transition: Transition,
            current_state: FeatureSnapshot, **kwargs) -> FeatureSnapshot:
        _, dst, _ = transition
        if self._restore and dst._parent:
            # inject the coverage map context of the expected dst
            self._tracker._features.write_object(dst._parent._raw_coverage)

        state = await super().apply_transition(transition, current_state,
            **kwargs)
        return state

class CoverageExplorer(BaseExplorer,
        capture_components={'tracker'},
        capture_paths=('explorer.exclude_uncolored', 'explorer.cmplog_samples',
                       'explorer.cmplog_goal')):
    @classmethod
    def match_config(cls, config: dict) -> bool:
        return super().match_config(config) and \
            config['tracker'].get('type') == 'coverage'

    def __init__(self, *, tracker: CoverageTracker,
            exclude_uncolored: bool=False,
            cmplog_samples: int=100, cmplog_goal: int=10, **kwargs):
        super().__init__(tracker=tracker, **kwargs)
        self._exclude_uncolored = exclude_uncolored
        self._cmplog_samples = cmplog_samples
        self._cmplog_goal = cmplog_goal

    def get_context_input(self, input: BaseInput, **kwargs) -> BaseExplorerContext:
        return CoverageExplorerContext(input, explorer=self, **kwargs)

    async def _minimize_transition(self, state_or_path: LoadableTarget,
            dst: FeatureSnapshot, input: BaseInput) -> BaseInput:
        try:
            inp = await super()._minimize_transition(state_or_path, dst, input)
        finally:
            # The state was initially found using a non-minimized path, which,
            # despite yielding the same feature set, could have a different
            # coverage map (features are bins). To force the state to be
            # updated, we delete it from the state cache.
            FeatureSnapshot.invalidate(dst)
        return inp

class CoverageExplorerContext(BaseExplorerContext):
    async def _handle_update(self, *args, **kwargs):
        if self._exp._tracker._use_cmplog:
            await self._perform_cmplog(*args, **kwargs)
        current_state, breadcrumbs = await super()._handle_update(
            *args, **kwargs)

    async def _perform_cmplog(self,
            updated, unseen,
            last_state, new_state, current_input):
        if not unseen:
            return

        torcs = [torc for torc in self._exp._tracker._cmplog.torcs
                if sizeof(torc.object.dtype) > 1]
        goal = self._exp._cmplog_goal
        threshold = self._exp._cmplog_samples
        entropy = self._exp._entropy
        while goal > 0 and threshold > 0:
            threshold -= 1
            while True:
                choose_torc, = entropy.choices(torcs,
                    weights=[sizeof(t.object.dtype) for t in torcs])
                length = max(choose_torc.object.LastIdx, choose_torc.object.Length)
                if length != 0:
                    break
            choose_idx = entropy.randint(0, length - 1)
            pair = choose_torc.object.Table[choose_idx]
            dtype = choose_torc.object.dtype

            # FIXME ensure these are copies in case dtype is not int
            arg1 = pair.Arg1
            arg2 = pair.Arg2
            try:
                rv = await self._identify_candidates(
                    last_state, new_state, current_input,
                    choose_torc, pair, dtype)

                if not rv:
                    continue

                pos1, pos2, colpos1, colpos2, colored = rv
                src, dst, inp = last_state, new_state, current_input
                subst = lambda x: \
                    inp[0:instr] + PreparedInput(instructions=(x,)) + inp[instr+1:]

                for pos, val in ((pos1, arg2), (pos2, arg1)):
                    for instr, off, size in pos:

                        orig = list(inp[instr])[0]
                        for variant in self._pattern_variants(val, dtype):
                            if len(variant) != size:
                                continue
                            data = bytearray(orig._data)
                            data[off:off + size] = variant
                            candidate = subst(TransmitInstruction(data)).flatten()
                            await self._exp.reload_state(src, dryrun=True)
                            try:
                                await self._exp._loader.apply_transition(
                                    (src, dst, candidate), src, update_cache=True)
                            except StabilityException as ex:
                                # we hit something other than dst, this is good!
                                interesting = ex.current_state not in \
                                    self._exp._tracker.state_graph
                                if interesting:
                                    goal -= 1
                                    self._exp._tracker.update_transition(
                                        last_state, ex.current_state, candidate,
                                        state_changed=True)
                                    info("Discovered new state with cmplog:"
                                        f" {ex.current_state}"
                                        f" {orig._data[off:off + size]} ->"
                                        f" {variant}")
                                    breadcrumbs = self._exp._current_path.copy()
                                    await self.update_transition(
                                        last_state, ex.current_state, candidate,
                                        orig_input=self.orig_input,
                                        breadcrumbs=breadcrumbs,
                                        state_changed=True, new_transition=True)
                            except Exception as ex:
                                # something horrible happened, ignore
                                continue
            except Exception as ex:
                continue

        await self._exp.reload_state(last_state, dryrun=True)
        await self._exp._loader.apply_transition(
            (last_state, new_state, current_input), last_state,
            update_cache=False)

    @staticmethod
    def intersectnd_nosort(a, b, /, *, axis=None):
        idx = np.indices((a.shape[axis or 0], b.shape[axis or 0]))
        if axis is not None:
            equals = lambda i, j: np.all(
                a.take(i, axis=axis) == b.take(j, axis=axis))
        else:
            equals = lambda i, j: a[i] == b[j]

        equals_ufn = np.frompyfunc(equals, 2, 1)
        match = equals_ufn(*idx)
        a_idx, b_idx = np.where(match)
        return a_idx, b_idx

    async def _identify_candidates(self, src, dst, inp, torc, pair, dtype):
        inp, orig_pos = self._matches_in_input(inp, pair, dtype)
        orig_pos1, orig_pos2 = orig_pos
        if not orig_pos1.size and not orig_pos2.size:
            return

        # colorize the input
        colored = inp
        orig_pos = list(orig_pos)
        for idx, pos in enumerate(orig_pos):
            instrs, split = np.unique(pos[:,0], return_index=True)
            offsets = np.split(pos[:,1:], split[1:])
            for i, instr in enumerate(instrs):
                colored, ranges = await self._colorize_input(src, dst,
                                                             colored, instr)
                if self._exp._exclude_uncolored:
                    to_delete = np.empty((0,), dtype=int)
                    for j, (off, size) in enumerate(offsets[i]):
                        if not any(off >= r.start and \
                                (off + size) <= r.stop for r in ranges):
                            # this match could not be colorized, so it's
                            # probably critical; discard it
                            to_delete = np.append(to_delete, split[i] + j)
                    orig_pos[idx] = np.delete(pos, to_delete, axis=0)

        # these might have been updated
        orig_pos1, orig_pos2 = orig_pos

        # find colored overlaps
        colored_pos1 = np.empty((0, 3), dtype=int)
        colored_pos2 = np.empty((0, 3), dtype=int)
        for i in range(max(torc.object.LastIdx, torc.object.Length)):
            cur_pair = torc.object.Table[i]
            _, (cpos1, cpos2) = self._matches_in_input(colored, cur_pair, dtype)
            colored_pos1 = np.vstack((colored_pos1, cpos1))
            colored_pos2 = np.vstack((colored_pos1, cpos2))

        if not colored_pos1.size and not colored_pos2.size:
            return

        debug(f"{colored_pos1.size=} and {colored_pos2.size=}")

        idx1, colidx1 = self.intersectnd_nosort(orig_pos1, colored_pos1, axis=0)
        idx2, colidx2 = self.intersectnd_nosort(orig_pos2, colored_pos2, axis=0)

        pos1 = np.unique(orig_pos1[idx1], axis=0)
        pos2 = np.unique(orig_pos2[idx2], axis=0)
        colpos1 = np.unique(colored_pos1[colidx1], axis=0)
        colpos2 = np.unique(colored_pos2[colidx2], axis=0)

        debug(f"{pos1.size=} and {pos2.size=}")

        return pos1, pos2, colpos1, colpos2, colored

    async def _colorize_input(self, src, dst, inp, instr):
        entropy = self._exp._entropy
        orig = list(inp[instr])[0]
        subst = lambda x: \
            inp[0:instr] + PreparedInput(instructions=(x,)) + inp[instr+1:]

        data = bytearray(orig._data)
        ranges = [slice(0, len(data))]
        colored_ranges = []
        while ranges:
            rng = ranges.pop()
            if rng.stop <= rng.start:
                break
            backup = data[rng]
            data[rng] = entropy.randbytes(rng.stop - rng.start)
            colored = subst(TransmitInstruction(data))
            await self._exp.reload_state(src, dryrun=True)
            try:
                await self._exp._loader.apply_transition(
                    (src, dst, colored), src, update_cache=False)
                inp = colored.flatten()
                bisect.insort(colored_ranges, rng,
                    key=lambda s: s.stop - s.start)
                need_reapply = False
            except Exception:
                data[rng] = backup
                bisect.insort(ranges, slice(rng.start, rng.stop // 2),
                    key=lambda s: s.stop - s.start)
                bisect.insort(ranges, slice(rng.stop // 2 + 1, rng.stop),
                    key=lambda s: s.stop - s.start)
                need_reapply = True

        if need_reapply:
            await self._exp.reload_state(src, dryrun=True)
            await self._exp._loader.apply_transition((src, dst, inp), src,
                update_cache=False)
        return inp, colored_ranges

    @classmethod
    def _matches_in_input(cls, inp, pair, dtype):
        vars1 = cls._pattern_variants(pair.Arg1, dtype)
        vars2 = cls._pattern_variants(pair.Arg2, dtype)

        pos1 = np.empty((0, 3), dtype=int)
        pos2 = np.empty((0, 3), dtype=int)

        # first we search in individual instructions
        for idx, instr in enumerate(inp):
            if not isinstance(instr, TransmitInstruction):
                continue
            for variant in vars1:
                arrs = tuple(np.array(((idx, offset, len(variant)),), dtype=int)
                    for offset in cls._find_pattern(variant, instr._data))
                if arrs:
                    pos1 = np.vstack((pos1, np.concatenate(arrs)))
            for variant in vars2:
                arrs = tuple(np.array(((idx, offset, len(variant)),), dtype=int)
                    for offset in cls._find_pattern(variant, instr._data))
                if arrs:
                    pos2 = np.vstack((pos2, np.concatenate(arrs)))

        # otherwise, value might be across boundaries
        if not pos1.size and not pos2.size:
            data = b''.join(x._data
                for x in inp if isinstance(x, TransmitInstruction))
            inp = PreparedInput(instructions=(TransmitInstruction(data),))
            for variant in vars1:
                arrs = tuple(np.array(((idx, offset, len(variant)),), dtype=int)
                    for offset in cls._find_pattern(variant, data))
                if arrs:
                    pos1 = np.vstack((pos1, np.concatenate(arrs)))
            for variant in vars2:
                arrs = tuple(np.array(((idx, offset, len(variant)),), dtype=int)
                    for offset in cls._find_pattern(variant, data))
                if arrs:
                    pos2 = np.vstack((pos2, np.concatenate(arrs)))

        return inp, (pos1, pos2)

    @classmethod
    def _pattern_variants(cls, val, dtype):
        if dtype in (ctypes.c_uint8, ctypes.c_uint16,
                     ctypes.c_uint32, ctypes.c_uint64):
            yield from cls._int_pattern_variants(val, dtype)

    @classmethod
    def _int_pattern_variants(cls, val, dtype):
        nbytes = sizeof(dtype)
        nbits = nbytes * 8
        msb_mask = 1 << (nbits - 1)
        bo_variants = ('little',)
        if val != 0:
            bo_variants = ('little', 'big')
        for byteorder in bo_variants:
            signed_variants = [val]
            if val & msb_mask:
                signed_variants.append(-val)
            for sval in signed_variants:
                for rval in (sval-1, sval, sval+1):
                    for n in range(nbytes):
                        try:
                            yield rval.to_bytes(n + 1, byteorder=byteorder,
                                                signed=rval < 0)
                        except OverflowError:
                            continue
                    # check for string literal ints
                    yield str(rval).encode()

    @classmethod
    def _find_pattern(cls, pattern, data):
        start = 0
        while True:
            offset = data.find(pattern, start)
            if offset == -1:
                break
            yield offset
            start = offset + 1

class CoverageWebRenderer(WebRenderer,
        capture_components=('tracker',)):
    @classmethod
    def match_config(cls, config: dict) -> bool:
        return config['tracker'].get('type') == 'coverage'

    def __init__(self, *args, tracker: CoverageTracker, **kwargs):
        super().__init__(*args, **kwargs)
        self._tracker = tracker

    def get_webui_factory(self):
        return partial(CoverageWebDataLoader, tracker=self._tracker,
                       **self._webui_kwargs)

class CoverageWebDataLoader(WebDataLoader):
    def __init__(self, *args, tracker: CoverageTracker,
            draw_graph: bool=True, draw_heatmap: bool=False,
            stats_update_period: float=1, **kwargs):
        self._tracker = tracker
        tmp = []
        if draw_heatmap and tracker._track_heat and stats_update_period >= 0:
            draw_graph = False
            tmp.append(asyncio.create_task(
                    get_profiler('perform_instruction').listener(
                        period=stats_update_period)(self.update_heatmap)))

        super().__init__(*args, draw_graph=draw_graph,
                         stats_update_period=stats_update_period, **kwargs)

        self.tasks.extend(tmp)

    def draw_heatmap(self, array):
        # Filter out low-frequency regions
        threshold = 0.01 * np.max(array)
        filtered_array = array[array >= threshold]

        # Desired fixed-size 2-D grid shape
        grid_shape = (10, 10)

        # Calculate the number of elements to group for averaging
        group_size = int(np.ceil(len(filtered_array) / (grid_shape[0] * grid_shape[1])))

        # Reshape the 1-D array into groups
        padded_array = np.pad(filtered_array, (0, group_size * grid_shape[0] * grid_shape[1] - len(filtered_array)), mode='constant')
        grouped_array = np.reshape(padded_array, (-1, group_size))

        # Calculate the average of grouped elements
        averaged_array = np.mean(grouped_array, axis=1)

        # Reshape the averaged array into the fixed-size 2-D grid
        rescaled_array = np.reshape(averaged_array, grid_shape)

        # Set minimum value to a small positive number to avoid issues with log scale
        min_value = np.min(rescaled_array[rescaled_array > 0], initial=1)
        rescaled_array[rescaled_array == 0] = min_value

        # Plot the heatmap
        fig = Figure(figsize=(8, 6))
        ax = fig.add_subplot(111)
        im = ax.imshow(rescaled_array, cmap='viridis', interpolation='bicubic', aspect='auto', norm=LogNorm())
        ax.set_title('Code Region Execution Frequency Heatmap')
        fig.colorbar(im, ax=ax, label='Execution Frequency')

        # Create a buffer to store the SVG data
        svg_buffer = io.StringIO()

        # Create a canvas object and save the figure to the buffer
        canvas = FigureCanvasSVG(fig)
        canvas.print_figure(svg_buffer)

        # Get the SVG string from the buffer
        svg_string = svg_buffer.getvalue()

        # Close the buffer
        svg_buffer.close()
        return svg_string

    async def update_heatmap(self, *args, ret=None, **kwargs):
        array = self._tracker._feature_heat
        if not array.size:
            return
        svg = self.draw_heatmap(array)
        msg = json.dumps({
            'cmd': 'update_painting',
            'items': {
                'svg': svg
            }
        })
        await self._ws.send_str(msg)

class CmpLogTables:
    def __init__(self, uuid):
        self.TORC1 = SharedMemoryObject(
            f'/tango_torc1_{uuid}',
            lambda s: self.get_table_type(ctypes.c_uint8))
        self.TORC2 = SharedMemoryObject(
            f'/tango_torc2_{uuid}',
            lambda s: self.get_table_type(ctypes.c_uint16))
        self.TORC4 = SharedMemoryObject(
            f'/tango_torc4_{uuid}',
            lambda s: self.get_table_type(ctypes.c_uint32))
        self.TORC8 = SharedMemoryObject(
            f'/tango_torc8_{uuid}',
            lambda s: self.get_table_type(ctypes.c_uint64))

    @property
    def torcs(self):
        yield from (getattr(self, name)
            for name in ('TORC1', 'TORC2', 'TORC4', 'TORC8'))

    @staticmethod
    def get_table_type(dtyp, capacity=1024):
        class Pair(Structure):
            _fields_ = (
                ('Arg1', dtyp),
                ('Arg2', dtyp),
            )
        class TableOfRecentCompares(Structure):
            _fields_ = (
                ('Length', S),
                ('LastIdx', S),
                ('Table', Pair * capacity),
            )
            dtype = dtyp
        return TableOfRecentCompares<|MERGE_RESOLUTION|>--- conflicted
+++ resolved
@@ -3,12 +3,8 @@
 
 from tango.core import (BaseState, BaseTracker, AbstractInput, LambdaProfiler,
     ValueMeanProfiler, CountProfiler, Path, BaseExplorer, BaseExplorerContext,
-<<<<<<< HEAD
-    LoadableTarget, BaseInput, get_profiler, get_current_session)
-=======
-    LoadableTarget, BaseInput, get_profiler, TransmitInstruction,
-    PreparedInput)
->>>>>>> 015ab5ed
+    LoadableTarget, BaseInput, get_profiler, get_current_session,
+    TransmitInstruction, PreparedInput)
 from tango.replay import ReplayLoader
 from tango.unix import ProcessDriver, ProcessForkDriver, SharedMemoryObject
 from tango.webui import WebRenderer, WebDataLoader
@@ -43,11 +39,8 @@
 import asyncio
 import sys
 import os
-<<<<<<< HEAD
 import signal
-=======
 import bisect
->>>>>>> 015ab5ed
 
 memcmp = pythonapi.memcmp
 memcmp.argtypes = (V, V, S)
