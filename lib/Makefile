<<<<<<< HEAD
export CC  ?= clang-13
export CXX ?= clang++-13
=======
export CC  = clang-13
export CXX = clang++-13
>>>>>>> 6ea1a7e5

.PHONY: all clean tango

all: tango

clean:
	$(MAKE) -C tango clean

tango:
	$(MAKE) -C tango all<|MERGE_RESOLUTION|>--- conflicted
+++ resolved
@@ -1,10 +1,5 @@
-<<<<<<< HEAD
-export CC  ?= clang-13
-export CXX ?= clang++-13
-=======
 export CC  = clang-13
 export CXX = clang++-13
->>>>>>> 6ea1a7e5
 
 .PHONY: all clean tango
 
